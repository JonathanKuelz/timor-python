#!/usr/bin/env python3
# Author: Jonathan Külz
# Date: 03.03.22
from pathlib import Path
import re
from typing import Dict, Iterable, List, Optional, Sequence, Tuple, Union

import matplotlib
from matplotlib import pyplot as plt
import meshcat.animation
import meshcat.geometry
import numpy as np
from pinocchio import COLLISION, VISUAL  # noqa: F401
import pinocchio as pin
from pinocchio.visualize.meshcat_visualizer import MeshcatVisualizer, isMesh

from timor import ModuleAssembly
from timor.utilities import logging, module_classification, spatial, transformation
from timor.utilities.dtypes import timeout
from timor.utilities.file_locations import map2path
from timor.utilities.transformation import Transformation, TransformationConvertable

DEFAULT_COLOR_MAP = {  # Type enumeration from module_classification - import not possibility (circular import)
    module_classification.ModuleType.BASE: np.array([165 / 255, 165 / 255, 165 / 255, 1.]),
    module_classification.ModuleType.LINK: np.array([127 / 255, 127 / 255, 127 / 255, 1.]),
    module_classification.ModuleType.JOINT: np.array([248 / 255, 135 / 255, 1 / 255, 1.]),
    module_classification.ModuleType.END_EFFECTOR: np.array([250 / 255, 182 / 255, 1 / 255, 1.]),
}

DEFAULT_APPEARANCE = (
    ('/Background', "visible", False),
    ('/Lights/SpotLight', "visible", True),
    ('/Lights/SpotLight/<object>', "intensity", .2),
    ('/Lights/PointLightPositiveX', "visible", False),
    ('/Axes', "visible", False),
    ('/Grid', "visible", False),
)

DEFAULT_COLOR = [127 / 255, 127 / 255, 127 / 255, 1.]


class MeshcatVisualizerWithAnimation(MeshcatVisualizer):
    """
    Extends Pinocchio's MeshcatVisualizer by create_animation_frame.

    This creates an animation from the current state of all pinocchio robots within the scene;
    """

    @classmethod
    def from_MeshcatVisualizer(cls, vis: MeshcatVisualizer) -> 'MeshcatVisualizerWithAnimation':
        """Turn a normal MeshcatVisualizer into a MeshcatVisualizerWithAnimation"""
        if isinstance(vis, MeshcatVisualizerWithAnimation):
            return vis
        new_vis = cls()
        # Copy all values of A to B
        # It should not have any problem since they have common template
        for key, value in vis.__dict__.items():
            new_vis.__dict__[key] = value
        return new_vis

    def create_animation_frame(self, geometry_type, frame):
        """
        Can be used to capture the current visualizer state as an animation frame
        """
        if geometry_type == pin.GeometryType.VISUAL:
            geom_model = self.visual_model
            geom_data = self.visual_data
        else:
            geom_model = self.collision_model
            geom_data = self.collision_data

        pin.updateGeometryPlacements(self.model, self.data, geom_model, geom_data)
        for visual in geom_model.geometryObjects:
            visual_name = self.getViewerNodeName(visual, geometry_type)
            # Get mesh placement.
            M = geom_data.oMg[geom_model.getGeometryId(visual.name)]
            # Manage scaling: force scaling even if this should be normally handled by MeshCat (but there is a bug here)
            if isMesh(visual):
                scale = np.asarray(visual.meshScale).flatten()
                S = np.diag(np.concatenate((scale, [1.0])))
                T = np.array(M.homogeneous).dot(S)
            else:
                T = M.homogeneous

            # Update viewer configuration.
            frame[visual_name].set_transform(T)


def animation(robot: 'Robot.PinRobot', q: np.ndarray, dt: float,  # pragma: no cover # noqa: F821
              visualizer: Union[pin.visualize.MeshcatVisualizer, MeshcatVisualizerWithAnimation] = None,
              appearance: Tuple[str, str, float] = DEFAULT_APPEARANCE
              ) -> MeshcatVisualizerWithAnimation:
    """
    Creates an animation of a robot movement.

    :param robot: The robot to animate
    :param q: The joint angles to animate
    :param dt: The time step between frames
    :param visualizer: If given, the movie will be generated in the existing visualizer
    :param appearance: Looks of the visualizer window.
    """
    if q.shape[1] != robot.dof:
        raise ValueError("The provided configurations must be of shape time steps x dof")

    robot.update_configuration(q[0, :])
    viz = MeshcatVisualizerWithAnimation.from_MeshcatVisualizer(robot.visualize(visualizer))
    adapt_appearance(viz, appearance)
    anim = meshcat.animation.Animation(default_framerate=1 / dt)
    for i in range(0, q.shape[0]):
        with anim.at_frame(viz.viewer, i) as frame:
            robot.update_configuration(q[i, :])
            viz.create_animation_frame(pin.VISUAL, frame)

    viz.viewer.set_animation(anim)
    return viz


def color_visualization(viz: MeshcatVisualizer,
                        assembly: ModuleAssembly,
                        color_map: Dict[Union[str, int, module_classification.ModuleType], np.ndarray] = None,
                        appearance: Tuple[str, str, float] = DEFAULT_APPEARANCE
                        ):
    """
    Adds colors to a visualized robot in viz, depending on module types.

    This method only works for visualizers that already contain a (colorless) visualization of the robot based on the
    provided assembly. It will then color the robot according to the provided color_map.
    :param viz: The visualizer to color
    :param assembly: The assembly (that can already be visualized in viz) to color
<<<<<<< HEAD
    :param color_map: A dictionary mapping module integer enumerated module types OR module IDs OR geometry names
      to colors. If color_map maps module IDs to colors, this method first tries to interpret them as custom module IDs
      matching the internal representation in the assembly. If this fails, it will interpret them as original IDs.
=======
    :param color_map: A dictionary mapping module integer enumerated module types OR module IDs to colors. If color_map
      maps module IDs to colors, this method first tries to interpret them as custom module IDs matching the internal
      representation in the assembly. If this fails, it will interpret them as original module IDs.
    :param appearance: Looks of the visualizer window; an example is given by DEFAULT_APPEARANCE
>>>>>>> 42f8883a
    """
    # We can't perform a proper equality check but at least we can perform some necessary conditions
    if not (tuple(viz.model.names) == tuple(assembly.robot.model.names)
            and set(g.name for g in viz.visual_model.geometryObjects)
            == set(g.name for g in assembly.robot.visual.geometryObjects)):
        raise ValueError("The provided visualizer and assembly do not match."
                         "Make sure to call viz = assembly.robot.visualize() first.")

    adapt_appearance(viz, appearance)

    if color_map is None:
        color_map = DEFAULT_COLOR_MAP
    if all(isinstance(k, str) for k in color_map.keys()):
        cmap = color_map
        by_type = False
    else:
        cmap = {int(k): v for k, v in color_map.items()}  # Make sure that both, enumerated types and integers, work
        by_type = True
    viz_cmap = dict()
    for id_custom, id_original, m in zip(assembly.internal_module_ids,
                                         assembly.original_module_ids,
                                         assembly.module_instances):
        if by_type:
            key = int(module_classification.get_module_type(m))
        elif id_custom in cmap:
            key = id_custom
        else:
            key = id_original
        if key in cmap:
            color = cmap[key]
        else:
            color = None

        for body in m.bodies:
            viz_name = '.'.join(body.id)
            if viz_name in cmap:
                color = cmap[viz_name]
            else:
                viz_cmap[viz_name] = color

    for go in assembly.robot.visual.geometryObjects:
        stem = '.'.join(go.name.split('.')[:-1])
        if go.name in color_map:
            viz.viewer[viz.viewerVisualGroupName + '/' + go.name].set_property(u'color', color_map[go.name].tolist())
        elif stem in viz_cmap:
            viz.viewer[viz.viewerVisualGroupName + '/' + go.name].set_property(u'color', viz_cmap[stem].tolist())
        else:
            logging.warning(f"Could not find color for robot geometry {go.name}.")


def center_camera(viz: MeshcatVisualizer,
                  around: Union[np.ndarray, List[float], Tuple[float, float, float]]):
    """
    Centers the camera of the viewer window s.t. it targets the origin (if it is not already centered otherwise).

    It is placed behind the "around" placement, s.t. any object placed there is shown prominently. The camera will, as
    common in robotics, be placed above the object.

    :param viz: The viewer to center (e.g. from `MeshcatVisualizer`)
    :param around: The point to look at
    """
    p = np.asarray(around).squeeze()
    rotated_transform = spatial.rotX(-np.pi / 2)
    if p.shape != (3,):
        raise ValueError("The 'around' point must be a 3D vector.")
    place_camera = np.eye(4)
    place_camera[:2, 3] = around[:2] + np.sign(around[:2]) * 1.5
    place_camera[2, 3] = around[2] + 1.5
    viz.viewer["/Cameras/default/rotated/<object>"].set_transform(rotated_transform @ place_camera)


def clear_visualizer(visualizer: MeshcatVisualizer):
    """
    Clears the viewer window, i.e. leaving it open but removing all objects that are typically set.

    Usually, visualizer.clean() alone should be enough, but at some occasions this does not work. This method has been
    tested to work in all cases so far.

    :param visualizer: The visualizer to clear
    """
    visualizer.clean()
    visualizer.viewer.window.send(meshcat.commands.Delete('visuals'))
    visualizer.viewer.window.send(meshcat.commands.Delete('collisions'))
    visualizer.viewer.window.send(meshcat.commands.Delete('meshcat'))
    visualizer.viewer.window.send(meshcat.commands.Delete('<object>'))
    center_camera(visualizer, [1.5, 0, 0])


def drawable_coordinate_system(placement: transformation.TransformationLike,
                               scale: float = 1.) -> meshcat.geometry:
    """
    A visual representation of the origin of a coordinate system.

    The coordinate axis are drawn as three lines in red, green, and blue along the x, y, and z axes. The `scale`
    parameter controls the length of the three lines.
    Returns an `Object` which can be passed to `set_object()`
    Other than meshcat.geometry.triad, this allows drawing the triad in any coordinate system, which is
    defined by <original coordinate system @ transformation>.

    :param placement: 4x4 homogeneous transformation
    :param scale: Length of the drawn vectors for the coordinate system main axes
    :return: A meshcat object that can be visualized via viewer[your_name].set_object(this)
    """
    placement = transformation.Transformation(placement)
    p0 = (placement @ transformation.Transformation.neutral())[:3, 3]
    x = (placement @ spatial.homogeneous(translation=[scale, 0, 0]))[:3, 3]
    y = (placement @ spatial.homogeneous(translation=[0, scale, 0]))[:3, 3]
    z = (placement @ spatial.homogeneous(translation=[0, 0, scale]))[:3, 3]
    return meshcat.geometry.LineSegments(
        geometry=meshcat.geometry.PointsGeometry(
            position=np.array([p0, x, p0, y, p0, z], dtype=np.float32).T,
            color=np.array([
                [1, 0, 0], [1, 0.6, 0],
                [0, 1, 0], [0.6, 1, 0],
                [0, 0, 1], [0, 0.6, 1]]).astype(np.float32).T
        ),
        material=meshcat.geometry.LineBasicMaterial(vertexColors=True)
    )


def place_arrow(
        viz: MeshcatVisualizer,
        name: str,
        material: meshcat.geometry.Material = meshcat.geometry.MeshBasicMaterial(),
        scale: float = 1.,
        placement: transformation.TransformationLike = transformation.Transformation.neutral(),
        axis: str = 'z') -> None:
    """
    Creates a composed meshcat geometry object that looks like an arrow.

    :param viz: Visualizer instance to draw into
    :param name: Unique object name for the visualizer
    :param material: If provided, this defines the appearance (e.g. color)
    :param scale: Arrow length in meters will be 0.1 * scale
    :param placement: Defines orientation and placement of the arrow.
    :param axis: Axis alignment of the arrow. The default is alignment to the z-axis in the "placement" coordinate frame
    """
    placement = transformation.Transformation(placement)
    if axis == 'x':
        rot = spatial.rotZ(-np.pi / 2)
    elif axis == 'y':
        rot = transformation.Transformation.neutral()
    elif axis == 'z':
        rot = spatial.rotX(np.pi / 2)
    else:
        raise ValueError("Invalid argument for axis: {}".format(axis))

    length = .1 * scale
    base_length = length * 3 / 5
    base_width = length / 7
    head_length = length * 2 / 5
    rmax_head = 1.5 * length / 5
    base = meshcat.geometry.Cylinder(base_length, base_width)
    head = meshcat.geometry.Cylinder(head_length, radiusTop=0, radiusBottom=rmax_head)

    viz.viewer[name + '_arr_body'].set_object(base, material)
    base_transform = placement @ rot @ spatial.homogeneous(translation=[0, -.5 * base_length - head_length, 0])
    viz.viewer[name + '_arr_body'].set_transform(base_transform.homogeneous)

    viz.viewer[name + '_arr_head'].set_object(head, material)
    head_transform = placement @ rot @ spatial.homogeneous(translation=[0, -.5 * head_length, 0])
    viz.viewer[name + '_arr_head'].set_transform(head_transform.homogeneous)


def place_sphere(viz: MeshcatVisualizer, name: str, radius: float, placement: Transformation,
                 material: meshcat.geometry.Material = meshcat.geometry.MeshBasicMaterial()):
    """
    Place a sphere with name, radius and color at a specific placement.

    :param viz: MeshcatVisualizer instance to draw into (viz.viewer if you have a MeshcatVisualizer)
    :param name: Unique object name within the visualizer
    :param radius: Sphere radius in meters
    :param placement: Defines placement of the sphere.
    :param material: material used to render this sphere
    """
    viz.viewer[name].set_object(meshcat.geometry.Sphere(radius), material)
    viz.viewer[name].set_transform(placement.homogeneous)


def save_visualizer_scene(viz: MeshcatVisualizer,
                          filename: Union[Path, str],
                          overwrite: bool = False,
                          camera_transform: Optional[Transformation] = None
                          ):
    """
    Saves the current visualizer scene as static html file.

    Other than save_visualizer_screenshot(), this method does not require the viewer to be open.

    :param viz: MeshcatVisualizer instance
    :param filename: Filename to save the screenshot to. If it does not end with .html, it will be appended.
    :param overwrite: If True, the file will be overwritten if it already exists.
    :param camera_transform: If provided, the camera will be placed at this transformation before saving the scene.
    """
    filename = Path(filename)
    if not filename.suffix == '.html':
        filename = filename.with_suffix('.html')
    if filename.exists() and not overwrite:
        raise FileExistsError("File {} already exists.".format(filename))
    if camera_transform is not None:
        viz.viewer['/Cameras/default'].set_transform(camera_transform.homogeneous)

    scene = viz.viewer.static_html()
    with open(filename, 'w') as f:
        f.write(scene)


def save_visualizer_screenshot(viz: MeshcatVisualizer,
                               filename: Union[Path, str],
                               overwrite: bool = False,
                               timeout_seconds: int = 1,
                               camera_transform: Optional[Transformation] = None,
                               open_at_timeout: bool = False,
                               crop_to_content: bool = False
                               ):
    """
    Takes a screenshot of the current visualizer viewer and saves it to a png file.

    The get_image() method for a MeshcatVisualizer only works when the viewer is open. If not, it stalls forever, which
    is why a timeout is used here.

    :param viz: MeshcatVisualizer instance
    :param filename: Filename to save the screenshot to. If it does not end with .png, it will be appended.
    :param overwrite: If True, the file will be overwritten if it already exists.
    :param timeout_seconds: Timeout (integers only). If getting the screenshot is not successfull during this time,
        nothing will be saved. This is commonly the case when the viewer is not open.
    :param camera_transform: If provided, this will be the '/Cameras/default' setting used to take the screenshot.
    :param open_at_timeout: If True, the viewer will be opened if the timeout is reached. If so, this method will be
        called again, trying to take the screenshot a second time
    :param crop_to_content: If true, crops the image to the bounding box of the content. This only affects the image
        if the background is transparent (a filled background counts as content).
    """
    filename = map2path(filename)
    if not filename.suffix == '.png':
        filename = filename.with_suffix('.png')
    if filename.exists() and not overwrite:
        raise FileExistsError("File {} already exists".format(filename))
    if camera_transform is not None:
        viz.viewer['/Cameras/default'].set_transform(camera_transform.homogeneous)

    success = False  # noqa: F841  (linting does not recognize the timeout decorator)
    img = None  # noqa: F841  (linting does not recognize the timeout decorator)
    with timeout(timeout_seconds):
        img = viz.viewer.get_image()
        success = True

    if not success:
        # After we timeout, the zmq socket is broken - we need to create a new one
        viz.viewer.window.connect_zmq()

    if not success and open_at_timeout:
        viz.viewer.open()
        save_visualizer_screenshot(viz, filename, overwrite, timeout_seconds, camera_transform, False,
                                   crop_to_content=crop_to_content)

    if success:
        if crop_to_content:
            img = img.crop(img.getbbox())
        img.save(str(filename))


def adapt_appearance(viz: MeshcatVisualizer, settings: Tuple[str, str, float] = DEFAULT_APPEARANCE):
    """Applies the given appearance to the visualizer window."""
    for key, prop, value in settings:
        viz.viewer[key].set_property(prop, value)


def place_billboard(viz: MeshcatVisualizer, text: str, name: str, placement: TransformationConvertable,
                    text_color: str = 'black', background_color: str = 'transparent', scale: float = 1.,
                    base_width: int = 100, font_size: int = 32, super_sample: float = 4.):
    """
    Add a billboard (2D text) to the visualization.

    Note needs to install additional dependency with `pip install timor-python.[viz]`.

    :param viz: MeshcatVisualizer instance to draw into (viz.viewer if you have a MeshcatVisualizer).
    :param text: Text to be displayed (does not support newline but many of the unicode characters, s.a. emoticons).
    :param name: Unique object name within the visualizer (overwrites existing object with same name).
    :param placement: Defines placement of the billboard.
    :param text_color: Color of the text (CSS4 color name or hex code, e.g. #abcdef).
    :param background_color: Color of the background (CSS4 color name or hex code, e.g. #abcdef).
    :param scale: Scaling factor for the text and billboard size.
    :param base_width: (Max) width of the billboard in pixels; will be smaller if text is shorter.
    :param font_size: Font size in pixels.
    :param super_sample: How much to increase font_size and base_width and reduce scale to get crisper text.
    """
    if not hasattr(meshcat.geometry, 'BillboardObject'):
        logging.warning("Missing dependencies, text visualization not possible."
                        "Please install with 'pip install timor-python.[viz]'")
        return

    if len(text) > 30:
        logging.warning("Text very long and might be squished.")
    if text_color not in matplotlib.colors.CSS4_COLORS and not re.match(r'^#[a-f0-9]{6}$', text_color) and \
            text_color not in {'transparent'}:
        logging.warning(
            f"Text color {text_color} not valid CSS4 color name or hex code (format #abcdef); may be ignored.")
    if background_color not in matplotlib.colors.CSS4_COLORS and not re.match(r'^#[a-f0-9]{6}$', background_color) and \
            background_color not in {'transparent'}:
        logging.warning(f"Background color {background_color} not valid CSS4 color name or hex code (format #abcdef);"
                        f" may be ignored.")
    if "\n" in text:
        logging.warning("Text contains newline character that will be ignored.")

    text_geom = meshcat.geometry.BillboardObject(text,
                                                 base_width=base_width * super_sample,
                                                 size=font_size * super_sample,
                                                 global_scale=scale * 0.01 / super_sample,
                                                 text_color=text_color,
                                                 background_color=background_color)
    viz.viewer[name].set_object(text_geom)
    viz.viewer[name].set_transform(Transformation(placement).homogeneous)


def plot_time_series(times: Sequence[float], data: Sequence[Tuple[np.ndarray, str]],
                     marker: Dict[float, Tuple[str, str]] = None, additional_subplots: int = 0,
                     show_figure: bool = False, subplot_kwargs: Optional[Dict] = None) \
        -> plt.Figure:
    """
    Helper to plot time series data

    :param times: Time (x-value) for the sampled data at N steps
    :param data: Timeseries, each containing a NxM array of N samples of M-dimensional data at each time in times and
      an axis label for this data; creates one subplot per timeseries
    :param marker: A dictionary where keys are times to draw a marking line with label and color at
    :param additional_subplots: leave space for more subplots
    :param show_figure: Call show on returned figure
    :param subplot_kwargs: Kwargs handed to subplots, including pyplot.figure kwargs
      (see https://matplotlib.org/stable/api/_as_gen/matplotlib.pyplot.subplots.html)
    :return: figure containing all these
    """
    if marker is None:
        marker = {}

    data = tuple(data)
    default_subplot_kwargs = {"sharex": "row"}
    default_subplot_kwargs.update({} if subplot_kwargs is None else subplot_kwargs)
    f, axes = plt.subplots(len(data) + additional_subplots, 1, **default_subplot_kwargs)
    if not isinstance(axes, Iterable):
        axes = (axes,)

    for idx, d in enumerate(data):
        axes[idx].plot(times, d[0])
        axes[idx].set(ylabel=d[1])

    axes[-1].set(xlabel="Time t [s]")

    time_frame = np.max(times) - np.min(times)

    for time, marker in marker.items():
        name, color = marker
        for ax in axes:
            ax.axvline(time, c=color)
            ax.text(time + 0.01 * time_frame,  # Slight offset from line
                    .9, name, c=color, transform=ax.get_xaxis_transform())

    plt.tight_layout()
    if show_figure:
        plt.show()

    return f<|MERGE_RESOLUTION|>--- conflicted
+++ resolved
@@ -127,16 +127,10 @@
     provided assembly. It will then color the robot according to the provided color_map.
     :param viz: The visualizer to color
     :param assembly: The assembly (that can already be visualized in viz) to color
-<<<<<<< HEAD
     :param color_map: A dictionary mapping module integer enumerated module types OR module IDs OR geometry names
       to colors. If color_map maps module IDs to colors, this method first tries to interpret them as custom module IDs
       matching the internal representation in the assembly. If this fails, it will interpret them as original IDs.
-=======
-    :param color_map: A dictionary mapping module integer enumerated module types OR module IDs to colors. If color_map
-      maps module IDs to colors, this method first tries to interpret them as custom module IDs matching the internal
-      representation in the assembly. If this fails, it will interpret them as original module IDs.
     :param appearance: Looks of the visualizer window; an example is given by DEFAULT_APPEARANCE
->>>>>>> 42f8883a
     """
     # We can't perform a proper equality check but at least we can perform some necessary conditions
     if not (tuple(viz.model.names) == tuple(assembly.robot.model.names)
